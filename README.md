# Movie Tracking App
### Overview

- **What the application does at a high level**

  Our Movie Tracker App is a movie watchlist to help users browse and manage their movie collections. The key features include:
  - Adding and removing movies from a watchlist.
  - Clearing the watchlist entirely.
  - Re-arranging the order of movies in the watchlist.
  - Viewing (display) all movies in the watchlist.
  - Retrieving overall watchlist statistics, such as the total number of movies and their combined runtime.
  - Checking if the watchlist is empty.
  - Validating movie IDs to ensure they are correct.
  - Ensuring the watchlist order/numbering corresponds somewhere in the watchlist.

  The application interacts with an external API (from oMDb API) to fetch movie data and provides functionality for user authentication and movie management.

  Formatting for the movie would be extracting its IMDb ID, giving it a watchlist number, and assigning the director, genre, year, and runtime.

  To join our app, users can create an account. We also check for username uniqueness, if the account already exists and allow users to update their password. Users can log in when they have an existing account with the right password.
- **Steps to run the application:**
    1. Create an API key for the omdbapi.com: https://www.omdbapi.com/
    2. Put it in the `.env` file like `API_KEY=<your api key>`
    3. Activate the virtual environment using `setup_env.sh`
    4. Run `run_docker.sh`
    5. Now the app is running on the port specified in the .env file. The default port is `8000`.


## Routing Documentation (app.py)
### Health Check Routes

**Route: `/api/health`**

  Request Type: `GET`
  
  Purpose: Verify if the service is running.
  
  Response Format: `JSON`
  
  Example Response:
<<<<<<< HEAD
```json
{
        "status": "healthy"
}
```
=======

  Code: 200

  Content:
  
  {
  
    "status": "healthy"
    
  }
>>>>>>> e2485285
  
**Route: `/api/db-check`**

Request Type: `GET`

Purpose: Verify the database connection and ensure the required tables exist.

<<<<<<< HEAD
Response Format: `JSON`

Success Response Example:
```json
=======
Response Format: JSON
  
  Success Response Example:

  Code: 200

  Content:

>>>>>>> e2485285
  {
  
    "database_status": "healthy"
  
  }
```            
  
  Error Response Example:
<<<<<<< HEAD
```json
=======

  Code: 404

  Content:
  
>>>>>>> e2485285
  {
  
    "error": "movies table does not exist"
  
  }
<<<<<<< HEAD
```

### Movie Management Routes

**Route: `/api/create-movie`**
=======

#### Movie Management Routes
**Route: /api/create-movie**
>>>>>>> e2485285

  Request Type: `POST`
  
  Purpose: Add a new movie to the catalog.
  
  Request Body:
  
  `title (String)`: The title of the movie.
  
  Response Format: `JSON`
  
  Success Response Example:
  
  Code: `201`
  
  Content:
```json
  {
  
    "status": "success",
    "movie": "Inception"
  
  }
```
  Error Response Example:
  
  Code: `500`
  
  Content:
```json
  {
  
    "error": "Invalid input, all fields are required with valid values"
    
  }
```
  Example Request:
```json
  {
  
    "title": "Inception"
    
  }
```
  Example Response:
```json
  {
  
    "status": "success",
    "movie": "Inception"
  
  }
```

**Route: `/api/clear-catalog`**

  Request Type: `DELETE`
  
  Purpose: Clear the entire movies catalog by recreating the table.
  
  Response Format: `JSON`
  
  Success Response Example:
  
  Code: `200`

  Content:
```json
  {
  
    "status": "success"
    
  }
```

  Error Response Example:
  
  Code: `500`
  
  Content:
 ```json 
  {
  
    "error": "Database error while clearing the catalog"
    
  }
```

**Route: `/api/delete-movie/<movie_id>`**

  Request Type: `DELETE`
  
  Purpose: Delete a movie by its ID (soft delete).
  
  Path Parameters:
  
  movie_id (Integer): The ID of the movie to delete.
  
  Response Format: `JSON`
  
  Success Response Example:
  
  Code: `200`
  
  Content:
```json
  {
  
    "status": "success"
    
  }
```

  Error Response Example:

  Code: `500`
  
  Content:
 ```json 
  {
  
    "error": "Database error while deleting the movie"
    
  }
```
  Example Request:
```http
  DELETE /api/delete-movie/
```

  Example Response:
```json
  {
  
    "status": "success"
  
  }
```

**Route: `/api/get-all-movies-from-catalog`**

  Request Type: `GET`
  
  Purpose: Retrieve all non-deleted movies in the catalog.
  
  Query Parameters:
  
  `sort_by_watch_count (Boolean, optional)`: If true, sort movies by watch count.
  
  Response Format: `JSON`
  
  Success Response Example:
  
  Code: `200`
  
  Content:
```json
  {
  
    "status": "success",
    "movies": [
      {
        "id": 1,
        "title": "Inception",
        "director": "Christopher Nolan",
        "genre": "Sci-Fi",
        "year": 2010,
        "duration": 148,
        "watch_count": 3
      }
    ]

  }
```
  Error Response Example:
  
  Code: `500`
  
  Content:
```json
  {
  
    "error": "Database error while retrieving movies"
    
  }
```
  Example Request:

```http
  GET /api/get-all-movies-from-catalog?sort_by_watch_count=true
```

  Example Response:
```json
  {
  
    "status": "success",
    "movies": [
      {
        "id": 1,
        "title": "Inception",
        "director": "Christopher Nolan",
        "genre": "Sci-Fi",
        "year": 2010,
        "duration": 148,
        "watch_count": 3
      }
    ]
  
  }
``` 
**Route: `/api/get-movie-from-catalog-by-id/<movie_id>`**

  Request Type: `GET`
  
  Purpose: Retrieve a movie by its ID.
  
  Path Parameters:
  
  `movie_id (Integer)`: The ID of the movie.
  
  Response Format: `JSON`
  
  Success Response Example:
  
  Code: `200`

  Content:
```json
  {
  
    "status": "success",
    "movie": {
      "id": 1,
      "title": "Inception",
      "director": "Christopher Nolan",
      "genre": "Sci-Fi",
      "year": 2010,
      "duration": 148
    }
  
  }
```
  Error Response Example:
  
  Code: `500`
  
  Content:
```json
  {
  
    "error": "Database error while retrieving movie by ID"
  
  }
```

  Example Request:
```http
  GET /api/get-movie-from-catalog-by-id/1
```

  Example Response:
 ```json 
  {
  
    "status": "success",
    "movie": {
      "id": 1,
      "title": "Inception",
      "director": "Christopher Nolan",
      "genre": "Sci-Fi",
      "year": 2010,
      "duration": 148
    }
  
  }
```
**Route: `/api/get-movie-from-catalog-by-compound-key`**

  Request Type: `GET`
  
  Purpose: Retrieve a movie by its compound key `(director, title, year)`.
  
  Query Parameters:
  
  ``director (String)``: The director's name.
  
  ``title (String)``: The movie title.
  
  ``year (Integer)``: The year the movie was released.
  
  Response Format: `JSON`
  
  Success Response Example:
  
  Code: `200`

  Content:
 ```json 
  {
  
    "status": "success",
    "movie": {
      "id": 1,
      "title": "Inception",
      "director": "Christopher Nolan",
      "genre": "Sci-Fi",
      "year": 2010,
      "duration": 148
    }
  
  }
```
Error Response Example:

Code: `500`

Content:
```json
  {
    "error": "Invalid input, missing required query parameters"
  }
```
  Example Request:
```http
  GET /api/get-movie-from-catalog-by-compound-key?director=Christopher%20Nolan&title=Inception&year=2010
```

  Example Response:
```json
  {
  
    "status": "success",
    "movie": {
      "id": 1,
      "title": "Inception",
      "director": "Christopher Nolan",
      "genre": "Sci-Fi",
      "year": 2010,
      "duration": 148
    }
 
  }
``` 
### Watchlist Management Routes

**Route: `/api/add-movie-to-watchlist`**

Request Type: `POST`

Purpose: Adds a new movie to the watchlist by compound key

Response Format: `JSON`

Success Response Example:
```json
  {
  
    "status": "success, movie added to watchlist"
    
  }
```
  
Error Response Example:
```json
  {
  
    "error": "Error adding movie to watchlist"
  
  }
```
**Route: `/api/remove-movie-from-watchlist`**

Request Type: `DELETE`

Purpose: Removes a movie from the watchlist by compound key

Response Format: `JSON`

Success Response Example:
```json
  {
  
    "status": "success, movie removed from watchlist"
    
  }
```
  
Error Response Example:
```json
  {
  
    "error": "Error removing movie from watchlist"
  
  }
```

**Route: `/api/remove-movie-from-watchlist-by-list-number/<int:list_number>`**

Request Type: `DELETE`

Purpose: Removes a movie from the watchlist by list number

Response Format: `JSON`

Success Response Example:
```json
  {
  
    "status": "success, movie at list number 5 removed from watchlist"
    
  }
```
Error Response Example:
```json
  {
    "error": "Error removing movie by list number”
    "error": "Error removing movie from watchlist”
  }
```

**Route: `/api/clear-watchlist`**

Request Type: `POST`

Purpose: Clears all movies from the watchlist

Response Format: `JSON`

Success Response Example:
```json
  {
  
    "status": "success, watchlist cleared"
    
  }
```
  
Error Response Example:
```json
  {
  
    "error": "Error clearing the watchlist”
  
  }
```

**Route: `/api/get-all-movies-from-watchlist`**

Request Type:`GET`

Purpose: Retrieves all movies in the watchlist

Response Format:`JSON`

Success Response Example:
```json
  {
  
    "status": "success"
    "movies": Inception, Barbie, The Holdovers, Fantastic Mr. Fox, Scott   Pilgrim vs. the World 
    
  }
```
  
Error Response Example:
```json
  {
  
    "error": "Error retrieving the movies from watchlist”
  
  }
```

**Route: `/api/get-movie-from-watchlist-by-list-number/<int:list_number>`**

Request Type:`GET`

Purpose: Retrieves a movie form the watchlist by its list number

Response Format:`JSON`

Success Response Example:
```json
  {
  
    "status": "success"
    "movie": Scott Pilgrim vs. the World
 
  }
```
  
Error Response Example:
```json
  {
  
   "error": "Error retrieving movie by list number”
   "error”: “Error retrieving movie from watchlist”

  }
```

**Route: `/api/get-watchlist-length-duration`**

Request Type:`GET`

Purpose: Retrieves both total number of movies in list and total duration of the watchlist

Response Format:`JSON`

Success Response Example:
```json
  {
  
  "status": "success"
  "watchlist_length": 10
  "watchlist_duration": 1080

  }
```
  
Error Response Example:
```json
  {
  
  "error": "Error retrieving watchlist length and duration"
  "error": “Error retrieving movie from watchlist”
  
  }
```

**Route: `/api/go-to-list-number/<int:list_number>`**

Request Type:`POST`

Purpose: Sets the watchlist to start playing from a specific list number

Response Format:`JSON`

Success Response Example:
```json
  {
  
  "status": "success"
  "list_number": 3

  }
```
  
Error Response Example:
```json
  {
  
  "error": "Error going to list number 3”

  }
```


### Arrange Watchlist Routes
**Route: `/api/move-movie-to-beginning`**

- Request Type:`POST`

- Purpose: move a movie to the beginning of the watchlist.

- Request Body:
    - `director (String)`: The director of the movie.
    - `title(String)`: The title of the movie.
    - `year(Integer)`: The year the movie was released.
- Response Format:`JSON`
    - Success Response Example:
        - code:`200`
        - content:
```json   
      {

        "status": "success",
        "movie": "Inception"
     
      }
```
- Error Response Example:
    - code:`500`
    - content:
```json   
        {

          "error": "Invalid input, all fields are required with valid values"

        }
```
- Example Request:
```json   
    {
        "director": "Christopher Nolan",
        "title": "Inception",
        "year": 2010
    }
```
- Example Response:
```json   
    {
        "status": "success",
        "movie": "Inception"
    }
```

**Route: `/api/move-movie-to-end`**

- Request Type:`POST`

- Purpose: Move a movie to the end of the watchlist.

- Request Body:
    - `director (String)`: The director of the movie.
    - `title (String)`: The title of the movie.
    - `year (Integer)`: The year the movie was released.

- Response Format:`JSON`
    - Success Response Example:
        - code:`200`
        - content:
          ```json
          {
              "status": "success",
              "movie": "Inception"
          }
          ```
    - Error Response Example:
        - code:`500`
        - content:
          ```json
          {
              "error": "Invalid input, all fields are required with valid values"
          }
          ```

- Example Request:
  ```json
  {
      "director": "Christopher Nolan",
      "title": "Inception",
      "year": 2010
  }
  ```

- Example Response:
  ```json
  {
      "status": "success",
      "movie": "Inception"
  }
  ```

---

**Route: `/api/move-movie-to-list-number`**

- Request Type:`POST`

- Purpose: Move a movie to a specific list number in the watchlist.

- Request Body:
    - `director (String)`: The director of the movie.
    - `title (String)`: The title of the movie.
    - `year (Integer)`: The year the movie was released.
    - `list_number (Integer)`: The new list number to move the movie to.

- Response Format:`JSON`
    - Success Response Example:
        - code:`200`
        - content:
          ```json
          {
              "status": "success",
              "movie": "Inception",
              "list_number": 2
          }
          ```
    - Error Response Example:
        - code:`500`
        - content:
          ```json
          {
              "error": "Invalid input, all fields are required with valid values"
          }
          ```

- Example Request:
  ```json
  {
      "director": "Christopher Nolan",
      "title": "Inception",
      "year": 2010,
      "list_number": 2
  }
  ```

- Example Response:
  ```json
  {
      "status": "success",
      "movie": "Inception",
      "list_number": 2
  }
  ```

---

**Route: `/api/swap-movies-in-watchlist`**

- Request Type:`POST`

- Purpose: Swap two movies in the watchlist by their list numbers.

- Request Body:
    - `list_number_1 (Integer)`: The list number of the first movie.
    - `list_number_2 (Integer)`: The list number of the second movie.

- Response Format:`JSON`
    - Success Response Example:
        - code:`200`
        - content:
          ```json
          {
              "status": "success",
              "swapped_movies": {
                  "list_1": {
                      "id": 1,
                      "director": "Christopher Nolan",
                      "title": "Inception"
                  },
                  "list_2": {
                      "id": 2,
                      "director": "Quentin Tarantino",
                      "title": "Pulp Fiction"
                  }
              }
          }
          ```
    - Error Response Example:
        - code:`500`
        - content:
          ```json
          {
              "error": "Invalid list numbers or movies not found"
          }
          ```

- Example Request:
  ```json
  {
      "list_number_1": 1,
      "list_number_2": 2
  }
  ```

- Example Response:
  ```json
  {
      "status": "success",
      "swapped_movies": {
          "list_1": {
              "id": 1,
              "director": "Christopher Nolan",
              "title": "Inception"
          },
          "list_2": {
              "id": 2,
              "director": "Quentin Tarantino",
              "title": "Pulp Fiction"
          }
      }
  }
  ```

---

**Route: `/api/movie-leaderboard`**

- Request Type:`GET`

- Purpose:`GET` a list of all movies sorted by watch count.

- Response Format:`JSON`
    - Success Response Example:
        - code:`200`
        - content:
          ```json
          {
              "status": "success",
              "leaderboard": [
                  {
                      "id": 1,
                      "director": "Christopher Nolan",
                      "title": "Inception",
                      "watch_count": 42
                  },
                  {
                      "id": 2,
                      "director": "Steven Spielberg",
                      "title": "Jurassic Park",
                      "watch_count": 35
                  }
              ]
          }
          ```
    - Error Response Example:
        - code:`500`
        - content:
          ```json
          {
              "error": "Error generating leaderboard"
          }
          ```

- Example Request:
  ```http
  GET /api/movie-leaderboard
  ```

- Example Response:
  ```json
  {
      "status": "success",
      "leaderboard": [
          {
              "id": 1,
              "director": "Christopher Nolan",
              "title": "Inception",
              "watch_count": 42
          },
          {
              "id": 2,
              "director": "Steven Spielberg",
              "title": "Jurassic Park",
              "watch_count": 35
          }
      ]
  }
  ```

### User Routes
**Route: `/api/login`**

  Request Type:`POST`
  
  Purpose: Validate a user's credentials.
  
  Request Body:

  - `username (String)`: The user's username.

  - `password (String)`: The user's password.
  
  Response Format:`JSON`
  
  Success Response Example:
  
  Code:`200`
  
  Content:
  
  {
  
  	"status": "success", "username": username 
  
  }
  
  Error Response Example:
  
  Code: `401`
  
  Content:
```json
  {
  
  	"error": "Invalid credentials"
  
  }
```
  
**Route: `/api/create-account`**
  
  Request Type:`POST`
  
  Purpose: Create a new user account.
  
  Request Body:
  
  - `username (String)`: The user's username.

  - `password (String)`: The user's password.
  
  Response Format:`JSON`
  
  Success Response Example:
  
  Code: `201`
  
  Content:
 ```json 
  {
  
	"status": "success", "username": username 
  
  }
```
  
  Error Response Example:

  Code: `400`
  
  Content:
```json 
  {
  
	"error": "Error creating account."
  
  }
```
  
**Route: `/api/update-password`**
  
  Request Type:`POST`
  
  Purpose: Update a user's password.
  
  Request Body:

  - `username (String)`: The user's username.
  
  - `old_password (String)`: The user's current password.
  
  - `new_password (String)`: The user's new password.
  
  Response Format:`JSON`
  
  Success Response Example:
  
  Code:`200`
  
  Content:
```json
  {
  
	"status": "success", "username": username 
  
  }
``` 
  
  Error Response Example:

  Code: `400`
  
  Content:
```json
  {
  
    "error": "Error updating user password."
  
  }
``` <|MERGE_RESOLUTION|>--- conflicted
+++ resolved
@@ -38,24 +38,16 @@
   Response Format: `JSON`
   
   Example Response:
-<<<<<<< HEAD
+
+  Code: `200`
+
+  Content:
+
 ```json
 {
         "status": "healthy"
 }
 ```
-=======
-
-  Code: 200
-
-  Content:
-  
-  {
-  
-    "status": "healthy"
-    
-  }
->>>>>>> e2485285
   
 **Route: `/api/db-check`**
 
@@ -63,21 +55,14 @@
 
 Purpose: Verify the database connection and ensure the required tables exist.
 
-<<<<<<< HEAD
 Response Format: `JSON`
 
 Success Response Example:
-```json
-=======
-Response Format: JSON
-  
-  Success Response Example:
-
-  Code: 200
-
-  Content:
-
->>>>>>> e2485285
+  Code: `200`
+
+  Content:
+
+```json
   {
   
     "database_status": "healthy"
@@ -86,31 +71,22 @@
 ```            
   
   Error Response Example:
-<<<<<<< HEAD
-```json
-=======
-
-  Code: 404
-
-  Content:
-  
->>>>>>> e2485285
+
+  Code: `404`
+
+  Content:
+  
+```json
   {
   
     "error": "movies table does not exist"
   
   }
-<<<<<<< HEAD
 ```
 
 ### Movie Management Routes
 
 **Route: `/api/create-movie`**
-=======
-
-#### Movie Management Routes
-**Route: /api/create-movie**
->>>>>>> e2485285
 
   Request Type: `POST`
   
